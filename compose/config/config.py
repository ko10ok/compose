--- conflicted
+++ resolved
@@ -646,24 +646,24 @@
     if 'extra_hosts' in service_dict:
         service_dict['extra_hosts'] = parse_extra_hosts(service_dict['extra_hosts'])
 
-<<<<<<< HEAD
-    if 'healthcheck' in service_dict:
-        service_dict['healthcheck'] = process_healthcheck(
-            service_dict['healthcheck'], service_config.name)
-=======
     if 'sysctls' in service_dict:
         service_dict['sysctls'] = build_string_dict(parse_sysctls(service_dict['sysctls']))
->>>>>>> 91620ae9
 
     for field in ['dns', 'dns_search', 'tmpfs']:
         if field in service_dict:
             service_dict[field] = to_list(service_dict[field])
 
+    service_dict = process_healthcheck(service_dict, service_config.name)
+
     return service_dict
 
 
-def process_healthcheck(raw, service_name):
+def process_healthcheck(service_dict, service_name):
+    if 'healthcheck' not in service_dict:
+        return service_dict
+
     hc = {}
+    raw = service_dict['healthcheck']
 
     if raw.get('disable'):
         if len(raw) > 1:
@@ -682,7 +682,8 @@
     if 'retries' in raw:
         hc['retries'] = raw['retries']
 
-    return hc
+    service_dict['healthcheck'] = hc
+    return service_dict
 
 
 def finalize_service(service_config, service_names, version, environment):
